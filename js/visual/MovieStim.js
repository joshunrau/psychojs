/**
 * Movie Stimulus.
 *
 * @author Alain Pitiot
 * @version 2020.2
 * @copyright (c) 2017-2020 Ilixa Ltd. (http://ilixa.com) (c) 2020 Open Science Tools Ltd. (https://opensciencetools.org)
 * @license Distributed under the terms of the MIT License
 */


import {VisualStim} from './VisualStim';
import {Color} from '../util/Color';
import {ColorMixin} from '../util/ColorMixin';
import * as util from '../util/Util';
import {PsychoJS} from "../core/PsychoJS";


/**
 * Movie Stimulus.
 *
 * @name module:visual.MovieStim
 * @class
 * @extends VisualStim
 * @param {Object} options
 * @param {String} options.name - the name used when logging messages from this stimulus
 * @param {module:core.Window} options.win - the associated Window
 * @param {string | HTMLVideoElement} options.movie - the name of the movie resource or the HTMLVideoElement corresponding to the movie
 * @param {string} [options.units= "norm"] - the units of the stimulus (e.g. for size, position, vertices)
 * @param {Array.<number>} [options.pos= [0, 0]] - the position of the center of the stimulus
 * @param {string} [options.units= 'norm'] - the units of the stimulus vertices, size and position
 * @param {number} [options.ori= 0.0] - the orientation (in degrees)
 * @param {number} [options.size] - the size of the rendered image (the size of the image will be used if size is not specified)
 * @param {Color} [options.color= Color('white')] the background color
 * @param {number} [options.opacity= 1.0] - the opacity
 * @param {number} [options.contrast= 1.0] - the contrast
 * @param {boolean} [options.interpolate= false] - whether or not the image is interpolated
 * @param {boolean} [options.flipHoriz= false] - whether or not to flip horizontally
 * @param {boolean} [options.flipVert= false] - whether or not to flip vertically
 * @param {boolean} [options.loop= false] - whether or not to loop the movie
 * @param {number} [options.volume= 1.0] - the volume of the audio track (must be between 0.0 and 1.0)
 * @param {boolean} [options.noAudio= false] - whether or not to play the audio
 * @param {boolean} [options.autoPlay= true] - whether or not to autoplay the video
 * @param {boolean} [options.autoDraw= false] - whether or not the stimulus should be automatically drawn on every frame flip
 * @param {boolean} [options.autoLog= false] - whether or not to log
 *
 * @todo autoPlay does not work for the moment.
 */
export class MovieStim extends VisualStim
{
	constructor({name, win, movie, pos, units, ori, size, color, opacity, contrast, interpolate, flipHoriz, flipVert, loop, volume, noAudio, autoPlay, autoDraw, autoLog} = {})
	{
		super({name, win, units, ori, opacity, pos, size, autoDraw, autoLog});

		this.psychoJS.logger.debug('create a new MovieStim with name: ', name);

		// movie and movie control:
		this._addAttribute(
			'movie',
			movie
		);
		this._addAttribute(
			'volume',
			volume,
			1.0,
			this._onChange(false, false)
		);
		this._addAttribute(
			'noAudio',
			noAudio,
			false,
			this._onChange(false, false)
		);
		this._addAttribute(
			'autoPlay',
			autoPlay,
			true,
			this._onChange(false, false)
		);

		this._addAttribute(
			'flipHoriz',
			flipHoriz,
			false,
			this._onChange(false, false)
		);
		this._addAttribute(
			'flipVert',
			flipVert,
			false,
			this._onChange(false, false)
		);
		this._addAttribute(
			'interpolate',
			interpolate,
			false,
			this._onChange(true, false)
		);

		// colors:
		this._addAttribute(
			'color',
			color,
			'white',
			this._onChange(true, false)
		);
		this._addAttribute(
			'contrast',
			contrast,
			1.0,
			this._onChange(true, false)
		);
		this._addAttribute(
			'opacity',
			opacity,
			1.0,
			this._onChange(false, false)
		);
		this._addAttribute(
			'loop',
			loop,
			false,
			this._onChange(false, false)
		);


		// estimate the bounding box:
		this._estimateBoundingBox();

		// check whether the fastSeek method on HTMLVideoElement is implemented:
		const videoElement = document.createElement('video');
		this._hasFastSeek = (typeof videoElement.fastSeek === 'function');

		if (this._autoLog)
		{
			this._psychoJS.experimentLogger.exp(`Created ${this.name} = ${this.toString()}`);
		}
	}



	/**
	 * Setter for the movie attribute.
	 *
	 * @name module:visual.MovieStim#setMovie
	 * @public
	 * @param {string | HTMLVideoElement} movie - the name of the movie resource or the HTMLVideoElement corresponding to the movie
	 * @param {boolean} [log= false] - whether of not to log
	 */
	setMovie(movie, log = false)
	{
		const response = {
			origin: 'MovieStim.setMovie',
			context: 'when setting the movie of MovieStim: ' + this._name
		};

		try
		{
			// movie is undefined: that's fine but we raise a warning in case this is a symptom of an actual problem
			if (typeof movie === 'undefined')
			{
				this.psychoJS.logger.warn('setting the movie of MovieStim: ' + this._name + ' with argument: undefined.');
				this.psychoJS.logger.debug('set the movie of MovieStim: ' + this._name + ' as: undefined');
			}
			else
			{
				// movie is a string: it should be the name of a resource, which we load
				if (typeof movie === 'string')
				{
					movie = this.psychoJS.serverManager.getResource(movie);
				}

				// movie should now be an actual HTMLVideoElement: we raise an error if it is not
				if (!(movie instanceof HTMLVideoElement))
				{
					throw 'the argument: ' + movie.toString() + ' is not a video" }';
				}

				this.psychoJS.logger.debug(`set the movie of MovieStim: ${this._name} as: src= ${movie.src}, size= ${movie.videoWidth}x${movie.videoHeight}, duration= ${movie.duration}s`);
			}

			// Make sure just one listener attached across instances
			// https://stackoverflow.com/questions/11455515
			if (!movie.onended)
			{
				movie.onended = () =>
				{
					this.status = PsychoJS.Status.FINISHED;
				};
			}

			this._setAttribute('movie', movie, log);
			this._needUpdate = true;
			this._needPixiUpdate = true;
		}
		catch (error)
		{
			throw Object.assign(response, {error});
		}
	}



	/**
	 * Reset the stimulus.
	 *
	 * @param {boolean} [log= false] - whether of not to log
	 */
	reset(log = false)
	{
		this.status = PsychoJS.Status.NOT_STARTED;
		this._movie.pause();
		this.seek(0, log);
	}



	/**
	 * Start playing the movie.
	 *
	 * @param {boolean} [log= false] - whether of not to log
	 */
	play(log = false)
	{
		this.status = PsychoJS.Status.STARTED;

		// As found on https://goo.gl/LdLk22
		const playPromise = this._movie.play();

		if (playPromise !== undefined)
		{
			playPromise.catch((error) => {
				throw {
					origin: 'MovieStim.play',
					context: `when attempting to play MovieStim: ${this._name}`,
					error
				};
			});
		}
	}



	/**
	 * Pause the movie.
	 *
	 * @param {boolean} [log= false] - whether of not to log
	 */
	pause(log = false)
	{
		this.status = PsychoJS.Status.STOPPED;
		this._movie.pause();
	}



	/**
	 * Stop the movie and reset to 0s.
	 *
	 * @param {boolean} [log= false] - whether of not to log
	 */
	stop(log = false)
	{
		this.status = PsychoJS.Status.STOPPED;
		this._movie.pause();
		this.seek(0, log);
	}



	/**
	 * Jump to a specific timepoint
	 *
	 * <p>Note: seek is experimental and does not work on all browsers at the moment.</p>
	 *
	 * @param {number} timePoint - the timepoint to which to jump (in second)
	 * @param {boolean} [log= false] - whether of not to log
	 */
	seek(timePoint, log = false)
	{
		if (timePoint < 0 || timePoint > this._movie.duration)
		{
			throw {
				origin: 'MovieStim.seek',
				context: `when seeking to timepoint: ${timePoint} of MovieStim: ${this._name}`,
				error: `the timepoint does not belong to [0, ${this._movie.duration}`
			};
		}

		if (this._hasFastSeek)
		{
			this._movie.fastSeek(timePoint);
		}
		else
		{
			try
			{
				this._movie.currentTime = timePoint;
			}
			catch (error)
			{
				throw {
					origin: 'MovieStim.seek',
					context: `when seeking to timepoint: ${timePoint} of MovieStim: ${this._name}`,
					error
				};
			}
		}
	}



	/**
	 * Estimate the bounding box.
	 *
	 * @name module:visual.ImageStim#_estimateBoundingBox
	 * @function
	 * @override
	 * @protected
	 */
	_estimateBoundingBox()
	{
		const size = this._getDisplaySize();
		if (typeof size !== 'undefined')
		{
			this._boundingBox = new PIXI.Rectangle(
				this._pos[0] - size[0] / 2,
				this._pos[1] - size[1] / 2,
				size[0],
				size[1]
			);
		}

		// TODO take the orientation into account
	}



	/**
	 * Update the stimulus, if necessary.
	 *
	 * @name module:visual.MovieStim#_updateIfNeeded
	 * @private
	 */
	_updateIfNeeded()
	{
		if (!this._needUpdate)
		{
			return;
		}
		this._needUpdate = false;

		// update the PIXI representation, if need be:
		if (this._needPixiUpdate)
		{
			this._needPixiUpdate = false;

			if (typeof this._pixi !== 'undefined')
			{
				// Leave original video in place
				// https://pixijs.download/dev/docs/PIXI.Sprite.html#destroy
				this._pixi.destroy({
					children: true,
					texture: true,
					baseTexture: false
				});
			}
			this._pixi = undefined;

			// no movie to draw: return immediately
			if (typeof this._movie === 'undefined')
			{
				return;
			}

			// create a PixiJS video sprite:
<<<<<<< HEAD
			this._texture = PIXI.Texture.from(this._movie);
			this._pixi = PIXI.Sprite.from(this._texture);
=======
			this._texture = PIXI.Texture.from(this._movie, { resourceOptions: { autoPlay: this.autoPlay } });
			this._pixi = new PIXI.Sprite(this._texture);
>>>>>>> 38ab3444

			// since _texture.width may not be immedialy available but the rest of the code needs its value
			// we arrange for repeated calls to _updateIfNeeded until we have a width:
			if (this._texture.width === 0)
			{
				this._needUpdate = true;
				this._needPixiUpdate = true;
				return;
			}
		}

		// audio:
		this._movie.muted = this._noAudio;
		this._movie.volume = this._volume;

		// loop:
		this._movie.loop = this._loop;

		// opacity:
		this._pixi.alpha = this.opacity;

		// set the scale:
		const displaySize = this._getDisplaySize();
		const size_px = util.to_px(displaySize, this.units, this.win);
		const scaleX = size_px[0] / this._texture.width;
		const scaleY = size_px[1] / this._texture.height;
		this._pixi.scale.x = this.flipHoriz ? -scaleX : scaleX;
		this._pixi.scale.y = this.flipVert ? scaleY : -scaleY;

		// set the position, rotation, and anchor (movie centered on pos):
		this._pixi.position = util.to_pixiPoint(this.pos, this.units, this.win);
		this._pixi.rotation = this.ori * Math.PI / 180;
		this._pixi.anchor.x = 0.5;
		this._pixi.anchor.y = 0.5;

		// re-estimate the bounding box, as the texture's width may now be available:
		this._estimateBoundingBox();
	}



	/**
	 * Get the size of the display image, which is either that of the ImageStim or that of the image
	 * it contains.
	 *
	 * @name module:visual.ImageStim#_getDisplaySize
	 * @private
	 * @return {number[]} the size of the displayed image
	 */
	_getDisplaySize()
	{
		let displaySize = this.size;

		if (typeof displaySize === 'undefined')
		{
			// use the size of the texture, if we have access to it:
			if (typeof this._texture !== 'undefined' && this._texture.width > 0)
			{
				const textureSize = [this._texture.width, this._texture.height];
				displaySize = util.to_unit(textureSize, 'pix', this.win, this.units);
			}
		}

		return displaySize;
	}


}<|MERGE_RESOLUTION|>--- conflicted
+++ resolved
@@ -373,13 +373,8 @@
 			}
 
 			// create a PixiJS video sprite:
-<<<<<<< HEAD
-			this._texture = PIXI.Texture.from(this._movie);
-			this._pixi = PIXI.Sprite.from(this._texture);
-=======
 			this._texture = PIXI.Texture.from(this._movie, { resourceOptions: { autoPlay: this.autoPlay } });
 			this._pixi = new PIXI.Sprite(this._texture);
->>>>>>> 38ab3444
 
 			// since _texture.width may not be immedialy available but the rest of the code needs its value
 			// we arrange for repeated calls to _updateIfNeeded until we have a width:
