/**
 * Image Stimulus.
 *
 * @author Alain Pitiot
 * @version 2022.2.3
 * @copyright (c) 2017-2020 Ilixa Ltd. (http://ilixa.com) (c) 2020-2022 Open Science Tools Ltd. (https://opensciencetools.org)
 * @license Distributed under the terms of the MIT License
 */

import * as PIXI from "pixi.js-legacy";
import { Color } from "../util/Color.js";
import { ColorMixin } from "../util/ColorMixin.js";
import { to_pixiPoint } from "../util/Pixi.js";
import * as util from "../util/Util.js";
import { VisualStim } from "./VisualStim.js";
import {Camera} from "../hardware";

/**
 * Image Stimulus.
 *
 * @extends VisualStim
 * @mixes ColorMixin
 */
export class ImageStim extends util.mix(VisualStim).with(ColorMixin)
{
	/**
	 * @memberOf module:visual
	 * @param {Object} options
	 * @param {String} options.name - the name used when logging messages from this stimulus
	 * @param {Window} options.win - the associated Window
	 * @param {string | HTMLImageElement} options.image - the name of the image resource or the HTMLImageElement corresponding to the image
	 * @param {string | HTMLImageElement} options.mask - the name of the mask resource or HTMLImageElement corresponding to the mask
	 * @param {string} [options.units= "norm"] - the units of the stimulus (e.g. for size, position, vertices)
	 * @param {Array.<number>} [options.pos= [0, 0]] - the position of the center of the stimulus
	 * @param {string} [options.anchor = "center"] - sets the origin point of the stim
	 * @param {string} [options.units= 'norm'] - the units of the stimulus vertices, size and position
	 * @param {number} [options.ori= 0.0] - the orientation (in degrees)
	 * @param {number} [options.size] - the size of the rendered image (the size of the image will be used if size is not specified)
	 * @param {Color} [options.color= 'white'] the background color
	 * @param {number} [options.opacity= 1.0] - the opacity
	 * @param {number} [options.contrast= 1.0] - the contrast
	 * @param {number} [options.depth= 0] - the depth (i.e. the z order)
	 * @param {number} [options.texRes= 128] - the resolution of the text
	 * @param {boolean} [options.interpolate= false] - whether or not the image is interpolated
	 * @param {boolean} [options.flipHoriz= false] - whether or not to flip horizontally
	 * @param {boolean} [options.flipVert= false] - whether or not to flip vertically
	 * @param {boolean} [options.autoDraw= false] - whether or not the stimulus should be automatically drawn on every frame flip
	 * @param {boolean} [options.autoLog= false] - whether or not to log
	 */
<<<<<<< HEAD
	constructor({
		name,
		win,
		image,
		mask,
		pos,
		anchor,
		units,
		ori,
		size,
		color,
		opacity,
		contrast,
		texRes,
		depth,
		interpolate,
		flipHoriz,
		flipVert,
		autoDraw,
		autoLog,
		blurVal
	} = {})
=======
	constructor({ name, win, image, mask, pos, anchor, units, ori, size, color, opacity, contrast, texRes, depth, interpolate, flipHoriz, flipVert, aspectRatio, autoDraw, autoLog } = {})
>>>>>>> 044c8837
	{
		super({ name, win, units, ori, opacity, depth, pos, anchor, size, autoDraw, autoLog });

		// Holds an instance of PIXI blur filter. Used if blur value is passed.
		this._blurFilter = undefined;

		this._addAttribute(
			"image",
			image,
		);
		this._addAttribute(
			"mask",
			mask,
		);
		this._addAttribute(
			"color",
			color,
			"white",
			this._onChange(true, false),
		);
		this._addAttribute(
			"contrast",
			contrast,
			1.0,
			this._onChange(true, false),
		);
		this._addAttribute(
			"texRes",
			texRes,
			128,
			this._onChange(true, false),
		);
		this._addAttribute(
			"interpolate",
			interpolate,
			false
		);
		this._addAttribute(
			"flipHoriz",
			flipHoriz,
			false,
			this._onChange(false, false),
		);
		this._addAttribute(
			"flipVert",
			flipVert,
			false,
			this._onChange(false, false),
		);
		this._addAttribute(
<<<<<<< HEAD
			"blurVal",
			blurVal,
			0
=======
			"aspectRatio",
			aspectRatio,
			ImageStim.AspectRatioStrategy.VARIABLE,
			this._onChange(true, true),
>>>>>>> 044c8837
		);

		// estimate the bounding box:
		this._estimateBoundingBox();

		if (this._autoLog)
		{
			this._psychoJS.experimentLogger.exp(`Created ${this.name} = ${this.toString()}`);
		}
	}

	/**
	 * Setter for the image attribute.
	 *
	 * @param {HTMLImageElement | string} image - the name of the image resource or HTMLImageElement corresponding to the image
	 * @param {boolean} [log= false] - whether of not to log
	 */
	setImage(image, log = false)
	{
		const response = {
			origin: "ImageStim.setImage",
			context: "when setting the image of ImageStim: " + this._name,
		};

		try
		{
			// image is undefined: that's fine but we raise a warning in case this is a symptom of an actual problem
			if (typeof image === "undefined")
			{
				this.psychoJS.logger.warn("setting the image of ImageStim: " + this._name + " with argument: undefined.");
				this.psychoJS.logger.debug("set the image of ImageStim: " + this._name + " as: undefined");
			}
			else
			{
				// image is a string: it should be the name of a resource, which we load
				if (typeof image === "string")
				{
					image = this.psychoJS.serverManager.getResource(image);
				}

				if (image instanceof Camera)
				{
					const video = image.getVideo();
					// TODO remove previous one if there is one
					// document.body.appendChild(video);
					image = video;
				}

				// image should now be either an HTMLImageElement or an HTMLVideoElement:
				if (image instanceof HTMLImageElement)
				{
					this.psychoJS.logger.debug("set the image of ImageStim: " + this._name + " as: src= " + image.src + ", size= " + image.width + "x" + image.height);
				}
				else if (image instanceof HTMLVideoElement)
				{
					this.psychoJS.logger.debug(`set the image of ImageStim: ${this._name} as: src= ${image.src}, size= ${image.videoWidth}x${image.videoHeight}, duration= ${image.duration}s`);
				}
				else
				{
					throw "the argument: " + image.toString() + ' is neither an image nor a video" }';
				}
			}

			const existingImage = this.getImage();
			const hasChanged = existingImage ? existingImage.src !== image.src : true;

			this._setAttribute("image", image, log);

			if (hasChanged)
			{
				this._onChange(true, true)();
			}
		}
		catch (error)
		{
			throw Object.assign(response, { error });
		}
	}

	/**
	 * Setter for the mask attribute.
	 *
	 * @param {HTMLImageElement | string} mask - the name of the mask resource or HTMLImageElement corresponding to the mask
	 * @param {boolean} [log= false] - whether of not to log
	 */
	setMask(mask, log = false)
	{
		const response = {
			origin: "ImageStim.setMask",
			context: "when setting the mask of ImageStim: " + this._name,
		};

		try
		{
			// mask is undefined: that's fine but we raise a warning in case this is a sympton of an actual problem
			if (typeof mask === "undefined")
			{
				this.psychoJS.logger.warn("setting the mask of ImageStim: " + this._name + " with argument: undefined.");
				this.psychoJS.logger.debug("set the mask of ImageStim: " + this._name + " as: undefined");
			}
			else
			{
				// mask is a string: it should be the name of a resource, which we load
				if (typeof mask === "string")
				{
					mask = this.psychoJS.serverManager.getResource(mask);
				}

				// mask should now be an actual HTMLImageElement: we raise an error if it is not
				if (!(mask instanceof HTMLImageElement))
				{
					throw "the argument: " + mask.toString() + ' is not an image" }';
				}

				this.psychoJS.logger.debug("set the mask of ImageStim: " + this._name + " as: src= " + mask.src + ", size= " + mask.width + "x" + mask.height);
			}

			this._setAttribute("mask", mask, log);

			this._onChange(true, false)();
		}
		catch (error)
		{
			throw Object.assign(response, { error });
		}
	}

	/**
	 * Whether to interpolate (linearly) the texture in the stimulus.
	 *
	 * @param {boolean} interpolate - interpolate or not.
	 * @param {boolean} [log=false] - whether or not to log
	 */
	setInterpolate (interpolate = false, log = false) {
		this._setAttribute("interpolate", interpolate, log);
		if (this._pixi instanceof PIXI.Sprite) {
			this._pixi.texture.baseTexture.scaleMode = interpolate ? PIXI.SCALE_MODES.LINEAR : PIXI.SCALE_MODES.NEAREST;
			this._pixi.texture.baseTexture.update();
		}
	}

	setBlurVal (blurVal = 0, log = false)
	{
		this._setAttribute("blurVal", blurVal, log);
		if (this._pixi instanceof PIXI.Sprite)
		{
			if (this._blurFilter === undefined)
			{
				this._blurFilter = new PIXI.filters.BlurFilter();
				this._blurFilter.blur = blurVal;
			}
			else
			{
				this._blurFilter.blur = blurVal;
			}

			// this._pixi might get destroyed and recreated again with no filters.
			if (this._pixi.filters instanceof Array && this._pixi.filters.indexOf(this._blurFilter) === -1)
			{
				this._pixi.filters.push(this._blurFilter);
			}
			else
			{
				this._pixi.filters = [this._blurFilter];
			}
		}
	}

	/**
	 * Estimate the bounding box.
	 *
	 * @override
	 * @protected
	 */
	_estimateBoundingBox()
	{
		const size = this._getDisplaySize();
		if (typeof size !== "undefined")
		{
			this._boundingBox = new PIXI.Rectangle(
				this._pos[0] - size[0] / 2,
				this._pos[1] - size[1] / 2,
				size[0],
				size[1],
			);
		}

		// TODO take the orientation into account
	}

	/**
	 * Update the stimulus, if necessary.
	 *
	 * @protected
	 */
	_updateIfNeeded()
	{
		if (!this._needUpdate)
		{
			return;
		}
		this._needUpdate = false;

		// update the PIXI representation, if need be:
		if (this._needPixiUpdate)
		{
			this._needPixiUpdate = false;

			if (typeof this._pixi !== "undefined")
			{
				this._pixi.filters = null;
				this._pixi.destroy(true);
			}
			this._pixi = undefined;

			// no image to draw: return immediately
			if (typeof this._image === "undefined")
			{
				return;
			}

			// deal with both static images and videos:
			if (this._image instanceof HTMLImageElement)
			{
				// Not using PIXI.Texture.from() on purpose, as it caches both PIXI.Texture and PIXI.BaseTexture.
				// As a result of that we can have multiple ImageStim instances using same PIXI.BaseTexture,
				// thus changing texture related properties like interpolation, or calling _pixi.destroy(true)
				// will affect all ImageStims who happen to share that BaseTexture.
				const texOpts =
				{
					scaleMode: this._interpolate ? PIXI.SCALE_MODES.LINEAR : PIXI.SCALE_MODES.NEAREST
				};
				this._texture = new PIXI.Texture(new PIXI.BaseTexture(this._image, texOpts));
			}
			else if (this._image instanceof HTMLVideoElement)
			{
				const texOpts =
				{
					resourceOptions: { autoPlay: true },
					scaleMode: this._interpolate ? PIXI.SCALE_MODES.LINEAR : PIXI.SCALE_MODES.NEAREST
				};
				this._texture = new PIXI.Texture(new PIXI.BaseTexture(this._image, texOpts));
			}

			if (this.aspectRatio === ImageStim.AspectRatioStrategy.HORIZONTAL_TILING)
			{
				const [width_px, _] = util.to_px([this.size[0], 0], this.units, this.win);
				this._pixi = PIXI.TilingSprite.from(this._texture, 1, 1);
				this._pixi.width = width_px;
				this._pixi.height = this._texture.height;
			}
			else
			{
				this._pixi = PIXI.Sprite.from(this._texture);
			}


			// add a mask if need be:
			if (typeof this._mask !== "undefined")
			{
				// Building new PIXI.BaseTexture each time we create a mask. See notes on this._texture creation above.
				this._pixi.mask = PIXI.Sprite.from(new PIXI.Texture(new PIXI.BaseTexture(this._mask)));

				// a 0.5, 0.5 anchor is required for the mask to be aligned with the image
				this._pixi.mask.anchor.x = 0.5;
				this._pixi.mask.anchor.y = 0.5;

				this._pixi.addChild(this._pixi.mask);
			}

			// since _texture.width may not be immediately available but the rest of the code needs its value
			// we arrange for repeated calls to _updateIfNeeded until we have a width:
			if (this._texture.width === 0)
			{
				this._needUpdate = true;
				this._needPixiUpdate = true;
				return;
			}

			// const colorFilter = new PIXI.filters.ColorMatrixFilter();
			// colorFilter.matrix[0] = 2;
			// colorFilter.matrix[6] = 1;
			// colorFilter.matrix[12] = 1;
			// // colorFilter.alpha = 1;
			// colorFilter.blendMode = PIXI.BLEND_MODES.MULTIPLY;
			// console.log(colorFilter.matrix);
			// this._pixi.filters = [colorFilter];
		}

		this._pixi.zIndex = -this._depth;
		this._pixi.alpha = this.opacity;

		// set the scale:
		const displaySize = this._getDisplaySize();
		const size_px = util.to_px(displaySize, this.units, this.win);
		let scaleX = size_px[0] / this._texture.width;
		let scaleY = size_px[1] / this._texture.height;
		if (this.aspectRatio === ImageStim.AspectRatioStrategy.FIT_TO_WIDTH)
		{
			scaleY = scaleX;
		}
		else if (this.aspectRatio === ImageStim.AspectRatioStrategy.FIT_TO_HEIGHT)
		{
			scaleX = scaleY;
		}
		else if (this.aspectRatio === ImageStim.AspectRatioStrategy.HORIZONTAL_TILING)
		{
			scaleX = 1.0;
			scaleY = 1.0;
		}

		// note: this calls VisualStim.setAnchor, which properly sets the PixiJS anchor
		// from the PsychoPy text format
		this.anchor = this._anchor;
		this._pixi.scale.x = this.flipHoriz ? -scaleX : scaleX;
		this._pixi.scale.y = this.flipVert ? scaleY : -scaleY;

		// set the position, rotation, and anchor (image centered on pos):
		this._pixi.position = to_pixiPoint(this.pos, this.units, this.win);
		this._pixi.rotation = -this.ori * Math.PI / 180;

		if (this._blurVal > 0)
		{
			this.setBlurVal(this._blurVal);
		}

		// re-estimate the bounding box, as the texture's width may now be available:
		this._estimateBoundingBox();
	}

	/**
	 * Get the size of the display image, which is either that of the ImageStim or that of the image
	 * it contains.
	 *
	 * @protected
	 * @return {number[]} the size of the displayed image
	 */
	_getDisplaySize()
	{
		let displaySize = this.size;

		if (typeof displaySize === "undefined")
		{
			// use the size of the texture, if we have access to it:
			if (typeof this._texture !== "undefined" && this._texture.width > 0)
			{
				const textureSize = [this._texture.width, this._texture.height];
				displaySize = util.to_unit(textureSize, "pix", this.win, this.units);
			}
		}
		else
		{
			if (this.aspectRatio === ImageStim.AspectRatioStrategy.FIT_TO_WIDTH)
			{
				// use the size of the texture, if we have access to it:
				if (typeof this._texture !== "undefined" && this._texture.width > 0)
				{
					displaySize = [displaySize[0], displaySize[0] * this._texture.height / this._texture.width];
				}
			}
			else if (this.aspectRatio === ImageStim.AspectRatioStrategy.FIT_TO_HEIGHT)
			{
				// use the size of the texture, if we have access to it:
				if (typeof this._texture !== "undefined" && this._texture.width > 0)
				{
					displaySize = [displaySize[1] * this._texture.width / this._texture.height, displaySize[1]];
				}
			}
			else if (this.aspectRatio === ImageStim.AspectRatioStrategy.HORIZONTAL_TILING)
			{
				// use the size of the texture, if we have access to it:
				if (typeof this._texture !== "undefined" && this._texture.width > 0)
				{
					displaySize = [displaySize[0], this._texture.height];
				}
			}
		}

		return displaySize;
	}
}

/**
 * ImageStim Aspect Ratio Strategy.
 *
 * @enum {Symbol}
 * @readonly
 */
ImageStim.AspectRatioStrategy = {
	FIT_TO_WIDTH: Symbol.for("FIT_TO_WIDTH"),
	HORIZONTAL_TILING: Symbol.for("HORIZONTAL_TILING"),
	FIT_TO_HEIGHT: Symbol.for("FIT_TO_HEIGHT"),
	VARIABLE: Symbol.for("VARIABLE"),
};<|MERGE_RESOLUTION|>--- conflicted
+++ resolved
@@ -46,8 +46,9 @@
 	 * @param {boolean} [options.flipVert= false] - whether or not to flip vertically
 	 * @param {boolean} [options.autoDraw= false] - whether or not the stimulus should be automatically drawn on every frame flip
 	 * @param {boolean} [options.autoLog= false] - whether or not to log
-	 */
-<<<<<<< HEAD
+	 * @param {ImageStim.AspectRatioStrategy} [options.aspectRatio= ImageStim.AspectRatioStrategy.VARIABLE] - the aspect ratio handling strategy
+	 * @param {number} [options.blurVal= 0] - the blur value. Goes 0 to as hish as you like. 0 is no blur.
+	 */
 	constructor({
 		name,
 		win,
@@ -68,11 +69,9 @@
 		flipVert,
 		autoDraw,
 		autoLog,
+		aspectRatio,
 		blurVal
 	} = {})
-=======
-	constructor({ name, win, image, mask, pos, anchor, units, ori, size, color, opacity, contrast, texRes, depth, interpolate, flipHoriz, flipVert, aspectRatio, autoDraw, autoLog } = {})
->>>>>>> 044c8837
 	{
 		super({ name, win, units, ori, opacity, depth, pos, anchor, size, autoDraw, autoLog });
 
@@ -123,16 +122,15 @@
 			this._onChange(false, false),
 		);
 		this._addAttribute(
-<<<<<<< HEAD
-			"blurVal",
-			blurVal,
-			0
-=======
 			"aspectRatio",
 			aspectRatio,
 			ImageStim.AspectRatioStrategy.VARIABLE,
 			this._onChange(true, true),
->>>>>>> 044c8837
+		);
+		this._addAttribute(
+			"blurVal",
+			blurVal,
+			0
 		);
 
 		// estimate the bounding box:
