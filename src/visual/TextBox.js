/**
 * Editable TextBox Stimulus.
 *
 * @author Alain Pitiot, Nikita Agafonov
 * @version 2022.2.3
 * @copyright (c) 2017-2020 Ilixa Ltd. (http://ilixa.com) (c) 2020-2022 Open Science Tools Ltd. (https://opensciencetools.org)
 * @license Distributed under the terms of the MIT License
 */

import * as PIXI from "pixi.js-legacy";
import { Color } from "../util/Color.js";
import { ColorMixin } from "../util/ColorMixin.js";
import * as util from "../util/Util.js";
import { ButtonStim } from "./ButtonStim.js";
import { TextInput } from "./TextInput.js";
import { VisualStim } from "./VisualStim.js";

/**
 * @extends VisualStim
 * @mixes ColorMixin
<<<<<<< HEAD
 * @param {Object} options
 * @param {String} options.name - the name used when logging messages from this stimulus
 * @param {module:core.Window} options.win - the associated Window
 * @param {string} [options.text=""] - the text to be rendered
 * @param {string} [options.font= "Arial"] - the font family
 * @param {Array.<number>} [options.pos= [0, 0]] - the position of the center of the text
 *
 * @param {Color} [options.color= Color('white')] color of the text
 * @param {number} [options.opacity= 1.0] - the opacity
 * @param {number} [options.depth= 0] - the depth (i.e. the z order)
 * @param {number} [options.contrast= 1.0] - the contrast
 * @param {string} [options.units= "norm"] - the units of the text size and position
 * @param {number} [options.ori= 0.0] - the orientation (in degrees)
 * @param {number} [options.height= 0.1] - the height of the text
 * @param {boolean} [options.bold= false] - whether or not the text is bold
 * @param {boolean} [options.italic= false] - whether or not the text is italic
 * @param {string} [options.anchor = "center"] - sets the origin point of the stim
 *
 * @param {boolean} [options.multiline= false] - whether or not a multiline element is used
 * @param {boolean} [options.autofocus= true] - whether or not the first input should receive focus by default
 * @param {boolean} [options.flipHoriz= false] - whether or not to flip the text horizontally
 * @param {boolean} [options.flipVert= false] - whether or not to flip the text vertically
 * @param {Color} [options.fillColor= undefined] - fill color of the text-box
 * @param {String} [options.languageStyle= "LTR"] - sets the direction property of the text inputs. Possible values ["LTR", "RTL", "Arabic"]. "Arabic" is added for consistency with PsychoPy
 * @param {Color} [options.borderColor= undefined] - border color of the text-box
 * @param {PIXI.Graphics} [options.clipMask= null] - the clip mask
 * @param {boolean} [options.autoDraw= false] - whether or not the stimulus should be automatically drawn on every frame flip
 * @param {boolean} [options.autoLog= false] - whether or not to log
 * @param {boolean} [options.fitToContent = false] - whether or not to resize itself automaitcally to fit to the text content
=======
>>>>>>> f32cf55e
 */
export class TextBox extends util.mix(VisualStim).with(ColorMixin)
{
	/**
	 * @memberOf module:visual
	 * @param {Object} options
	 * @param {String} options.name - the name used when logging messages from this stimulus
	 * @param {module:core.Window} options.win - the associated Window
	 * @param {string} [options.text=""] - the text to be rendered
	 * @param {string} [options.font= "Arial"] - the font family
	 * @param {Array.<number>} [options.pos= [0, 0]] - the position of the center of the text
	 *
	 * @param {Color} [options.color= Color('white')] color of the text
	 * @param {number} [options.opacity= 1.0] - the opacity
	 * @param {number} [options.depth= 0] - the depth (i.e. the z order)
	 * @param {number} [options.contrast= 1.0] - the contrast
	 * @param {string} [options.units= "norm"] - the units of the text size and position
	 * @param {number} [options.ori= 0.0] - the orientation (in degrees)
	 * @param {number} [options.letterHeight= <default value>] - the height of the text
	 * @param {boolean} [options.bold= false] - whether or not the text is bold
	 * @param {boolean} [options.italic= false] - whether or not the text is italic
	 * @param {string} [options.anchor = 'left'] - horizontal alignment
	 *
	 * @param {boolean} [options.multiline= false] - whether or not a multiline element is used
	 * @param {boolean} [options.autofocus= true] - whether or not the first input should receive focus by default
	 * @param {boolean} [options.flipHoriz= false] - whether or not to flip the text horizontally
	 * @param {boolean} [options.flipVert= false] - whether or not to flip the text vertically
	 * @param {Color} [options.fillColor= undefined] - fill color of the text-box
	 * @param {String} [options.languageStyle= "LTR"] - sets the direction property of the text inputs. Possible values ["LTR", "RTL", "Arabic"]. "Arabic" is added for consistency with PsychoPy
	 * @param {Color} [options.borderColor= undefined] - border color of the text-box
	 * @param {PIXI.Graphics} [options.clipMask= null] - the clip mask
	 * @param {boolean} [options.autoDraw= false] - whether or not the stimulus should be automatically drawn on every frame flip
	 * @param {boolean} [options.autoLog= false] - whether or not to log
	 * @param {boolean} [options.fitToContent = false] - whether or not to resize itself automaitcally to fit to the text content
	 */
	constructor(
		{
			name,
			win,
			pos,
			anchor,
			size,
			units,
			ori,
			opacity,
			depth,
			text,
			font,
			letterHeight,
			bold,
			italic,
			alignment,
			color,
			contrast,
			flipHoriz,
			flipVert,
			fillColor,
			languageStyle,
			borderColor,
			borderWidth,
			padding,
			editable,
			multiline,
			autofocus,
			clipMask,
			autoDraw,
			autoLog,
			fitToContent
		} = {},
	)
	{
		super({ name, win, pos, anchor, size, units, ori, opacity, depth, clipMask, autoDraw, autoLog });

		this._addAttribute(
			"text",
			text,
			""
		);
		this._addAttribute(
			"placeholder",
			text,
			"",
			this._onChange(true, true),
		);
		this._addAttribute(
			"flipHoriz",
			flipHoriz,
			false,
			this._onChange(false, false),
		);
		this._addAttribute(
			"flipVert",
			flipVert,
			false,
			this._onChange(false, false),
		);

		// font:
		this._addAttribute(
			"font",
			font,
			"Arial"
		);
		this._addAttribute(
			"letterHeight",
			letterHeight,
			this._getDefaultLetterHeight()
		);
		this._addAttribute(
			"bold",
			bold,
			false,
			this._onChange(true, true),
		);
		this._addAttribute(
			"italic",
			italic,
			false,
			this._onChange(true, true),
		);
		this._addAttribute(
			"alignment",
			alignment,
			"center"
		);
		this._addAttribute(
			"languageStyle",
			languageStyle,
			"LTR"
		);

		// colors:
		this._addAttribute(
			"color",
			color,
			undefined
		);
		this._addAttribute(
			"fillColor",
			fillColor,
			undefined
		);
		this._addAttribute(
			"borderColor",
			borderColor,
			undefined
		);
		this._addAttribute(
			"contrast",
			contrast,
			1.0,
			this._onChange(true, false),
		);

		// default border width: 1px
		this._addAttribute(
			"borderWidth",
			borderWidth,
			util.to_unit([1, 0], "pix", win, this._units)[0],
			this._onChange(true, true),
		);
		// default padding: half of the letter height
		this._addAttribute(
			"padding",
			padding,
			this._letterHeight / 2.0,
			this._onChange(true, true),
		);

		this._addAttribute("multiline", multiline, false, this._onChange(true, true));
		this._addAttribute("editable", editable, false, this._onChange(true, true));
		this._addAttribute("autofocus", autofocus, true, this._onChange(true, false));
		// this._setAttribute({
		// 	name: 'vertices',
		// 	value: vertices,
		// 	assert: v => (v != null) && (typeof v !== 'undefined') && Array.isArray(v) )
		// 	log);

		this._addAttribute("fitToContent", fitToContent, false);
		// setting size again since fitToContent field becomes available only at this point
		// and setSize called from super class would not have a proper effect
		this.setSize(size);

		// estimate the bounding box:
		this._estimateBoundingBox();

		if (this._autoLog)
		{
			this._psychoJS.experimentLogger.exp(`Created ${this.name} = ${this.toString()}`);
		}
	}

	/**
	 * Clears the current text value or sets it back to match the placeholder.
	 */
	reset()
	{
		this.setText(this.placeholder);
	}

	/**
	 * Clears the current text value.
	 */
	clear()
	{
		this.setText();
	}

	/**
	 * Setter for the alignment attribute.
	 *
	 * @param {boolean} alignment - alignment of the text
	 * @param {boolean} [log= false] - whether or not to log
	 */
	setAlignment(alignment = "center", log = false)
	{
		this._setAttribute("alignment", alignment, log);
		if (this._pixi !== undefined) {
			let alignmentStyles = TextBox._alignmentToFlexboxMap.get(alignment);
			if (!alignmentStyles) {
				alignmentStyles = ["center", "center"];
			}
			this._pixi.setInputStyle("justifyContent", alignmentStyles[0]);
			this._pixi.setInputStyle("textAlign", alignmentStyles[1]);
		}
	}

	/**
	 * Setter for the languageStyle attribute.
	 *
	 * @param {String} languageStyle - text direction in textbox, accepts values ["LTR", "RTL", "Arabic"]
	 * @param {boolean} [log= false] - whether or not to log
	 */
	setLanguageStyle (languageStyle = "LTR", log = false) {
		this._setAttribute("languageStyle", languageStyle, log);
		let langDir = util.TEXT_DIRECTION[languageStyle];
		if (langDir === undefined)
		{
			langDir = util.TEXT_DIRECTION["LTR"];
		}
		if (this._pixi !== undefined)
		{
			this._pixi.setInputStyle("direction", langDir);
		}
	}

	/**
<<<<<<< HEAD
=======
	 * Setter for the anchor attribute.
	 *
	 * @param {boolean} anchor - anchor of the textbox
	 * @param {boolean} [log= false] - whether or not to log
	 */
	setAnchor (anchor = "center", log = false)
	{
		this._setAttribute("anchor", anchor, log);
		if (this._pixi !== undefined) {
			const anchorUnits = this._getAnchor();
			this._pixi.anchor.x = anchorUnits[0];
			this._pixi.anchor.y = anchorUnits[1];
		}
	}

	/**
>>>>>>> f32cf55e
	 * For tweaking the underlying input value.
	 *
	 * @param {string} text
	 */
	setText(text = "")
	{
		if (typeof this._pixi !== "undefined")
		{
			this._pixi.text = text;
		}

		this._text = text;
	}

	/**
	 * Set the font for textbox.
	 *
	 * @param {string} font - the font family
	 * @param {boolean} [log = false] - whether to log
	 */
	setFont(font = "Arial", log = false)
	{
		this._setAttribute("font", font, log);
		if (this._pixi !== undefined)
		{
			this._pixi.setInputStyle("fontFamily", font);
		}
	}

	/**
	 * Set letterHeight (font size) for textbox.
	 *
	 * @param {string} [fontSize = <default value>] - the size of the font
	 * @param {boolean} [log = false] - whether to log
	 */
	setLetterHeight(fontSize = this._getDefaultLetterHeight(), log = false)
	{
		this._setAttribute("letterHeight", fontSize, log);
		const fontSize_px = this._getLengthPix(fontSize);
		if (this._pixi !== undefined)
		{
			this._pixi.setInputStyle("fontSize", `${fontSize_px}px`);
		}
	}

	/**
	 * For accessing the underlying input value.
	 *
	 * @return {string} - the current text value of the underlying input element.
	 */
	getText()
	{
		if (typeof this._pixi !== "undefined")
		{
			return this._pixi.text;
		}

		return this._text;
	}

	/**
	 * Setter for the color attribute.
	 *
	 * @param {boolean} color - color of the text
	 * @param {boolean} [log= false] - whether or not to log
	 */
	setColor (color, log = false)
	{
		this._setAttribute('color', color, log);
		this._needUpdate = true;
		this._needPixiUpdate = true;
	}

	/**
	 * Setter for the fillColor attribute.
	 *
	 * @param {boolean} fillColor - fill color of the text box
	 * @param {boolean} [log= false] - whether or not to log
	 */
	setFillColor (fillColor, log = false)
	{
		this._setAttribute('fillColor', fillColor, log);
		this._needUpdate = true;
		this._needPixiUpdate = true;
	}

	/**
	 * Setter for the borderColor attribute.
	 *
	 * @param {Color} borderColor - border color of the text box
	 * @param {boolean} [log= false] - whether or not to log
	 */
	setBorderColor (borderColor, log = false)
	{
		this._setAttribute('borderColor', borderColor, log);
		this._needUpdate = true;
		this._needPixiUpdate = true;
	}

	/**
	 * Setter for the fitToContent attribute.
	 *
	 * @param {boolean} fitToContent - whether or not to autoresize textbox to fit to text content
	 * @param {boolean} [log= false] - whether or not to log
	 */
	setFitToContent (fitToContent, log = false)
	{
		this._setAttribute("fitToContent", fitToContent, log);
		const width_px = Math.abs(Math.round(this._getLengthPix(this._size[0])));
		const height_px = Math.abs(Math.round(this._getLengthPix(this._size[1])));
		if (this._pixi !== undefined) {
			this._pixi.setInputStyle("width", fitToContent ? "auto" : `${width_px}px`);
			this._pixi.setInputStyle("height", fitToContent ? "auto" : `${height_px}px`);
		}
	}

	/**
	 * Setter for the size attribute.
	 *
	 * @param {boolean} size - whether or not to wrap the text at the given width
	 * @param {boolean} [log= false] - whether or not to log
	 */
	setSize(size, log)
	{
		// test with the size is undefined, or [undefined, undefined]:
		let isSizeUndefined = (
			(typeof size === "undefined") || (size === null)
			|| (Array.isArray(size) && size.every((v) => typeof v === "undefined" || v === null))
		);

		this.fitToContent = isSizeUndefined;

		if (isSizeUndefined)
		{
			size = TextBox._defaultSizeMap.get(this._units);

			if (typeof size === "undefined")
			{
				throw {
					origin: "TextBox.setSize",
					context: "when setting the size of TextBox: " + this._name,
					error: "no default size for unit: " + this._units,
				};
			}
		}

		const hasChanged = this._setAttribute("size", size, log);

		if (hasChanged)
		{
			this._needUpdate = true;
			this._needPixiUpdate = true;

			// immediately estimate the bounding box:
			this._estimateBoundingBox();
		}
	}

	/**
	 * Add event listeners to text-box object. Method is called internally upon object construction.
	 *
	 * @protected
	 */
	_addEventListeners ()
	{
		this._pixi.on("input", (textContent) => {
			this._text = textContent;
			if (this._fitToContent)
			{
				// make sure that size attribute is updated when fitToContent = true
				const size = util.to_unit([this._pixi.width, this._pixi.height], "pix", this._win, this._units);
				this._setAttribute("size", size, false);
			}
		});
	}

	/**
	 * Get the default letter height given the stimulus' units.
	 *
	 * @return {number} - the letter height corresponding to this stimulus' units.
	 * @protected
	 */
	_getDefaultLetterHeight()
	{
		const height = TextBox._defaultLetterHeightMap.get(this._units);

		if (typeof height === "undefined")
		{
			throw {
				origin: "TextBox._getDefaultLetterHeight",
				context: "when getting the default height of TextBox: " + this._name,
				error: "no default letter height for unit: " + this._units,
			};
		}

		return height;
	}

	/**
	 * Get the TextInput options applied to the PIXI.TextInput.
	 *
	 * @protected
	 */
	_getTextInputOptions()
	{
		const letterHeight_px = Math.round(this._getLengthPix(this._letterHeight));
		const padding_px = Math.round(this._getLengthPix(this._padding));
		const borderWidth_px = Math.round(this._getLengthPix(this._borderWidth));
		const width_px = Math.abs(Math.round(this._getLengthPix(this._size[0])));
		const height_px = Math.abs(Math.round(this._getLengthPix(this._size[1])));
		let alignmentStyles = TextBox._alignmentToFlexboxMap.get(this._alignment);
		if (!alignmentStyles) {
			alignmentStyles = ["center", "center"];
		}

		return {
			// input style properties eventually become CSS, so same syntax applies
			input: {
				display: "flex",
				flexDirection: "column",
				fontFamily: this._font,
				fontSize: `${letterHeight_px}px`,
				color: this._color === undefined || this._color === null ? 'transparent' : new Color(this._color).hex,
				fontWeight: (this._bold) ? "bold" : "normal",
				fontStyle: (this._italic) ? "italic" : "normal",
				direction: util.TEXT_DIRECTION[this._languageStyle],
				justifyContent: alignmentStyles[0],
				textAlign: alignmentStyles[1],
				padding: `${padding_px}px`,
				multiline: this._multiline,
				text: this._text,
				height: this._fitToContent ? "auto" : (this._multiline ? `${height_px}px` : undefined),
				width: this._fitToContent ? "auto" : `${width_px}px`,
				maxWidth: `${this.win.size[0]}px`,
				maxHeight: `${this.win.size[1]}px`,
				overflow: "hidden",
				pointerEvents: "none"
			},
			// box style properties eventually become PIXI.Graphics settings, so same syntax applies
			box: {
				fill: new Color(this._fillColor).int,
				alpha: this._fillColor === undefined || this._fillColor === null ? 0 : 1,
				rounded: 5,
				stroke: {
					color: new Color(this._borderColor).int,
					width: borderWidth_px,
					alpha: this._borderColor === undefined || this._borderColor === null ? 0 : 1
				},
				/*default: {
					fill: new Color(this._fillColor).int,
					rounded: 5,
					stroke: {
						color: new Color(this._borderColor).int,
						width: borderWidth_px
					}
				},
				focused: {
					fill: new Color(this._fillColor).int,
					rounded: 5,
					stroke: {
						color: new Color(this._borderColor).int,
						width: borderWidth_px
					}
				},
				disabled: {
					fill: new Color(this._fillColor).int,
					rounded: 5,
					stroke: {
						color: new Color(this._borderColor).int,
						width: borderWidth_px
					}
				}*/
			},
		};
	}

	/**
	 * Estimate the bounding box.
	 *
	 * @override
	 * @protected
	 */
	_estimateBoundingBox()
	{
		// estimate the vertical size:
		const boxHeight = this._letterHeight + 2 * this._padding + 2 * this._borderWidth;

		// take the alignment into account:
		const anchor = this._anchorTextToNum(this._anchor);
		this._boundingBox = new PIXI.Rectangle(
			this._pos[0] - anchor[0] * this._size[0],
			this._pos[1] - anchor[1] * boxHeight,
			this._size[0],
			boxHeight,
		);

		// TODO take the orientation into account
	}

	/**
	 * Update the stimulus, if necessary.
	 *
	 * @protected
	 * @todo take size into account
	 */
	_updateIfNeeded()
	{
		if (!this._needUpdate)
		{
			return;
		}
		this._needUpdate = false;

		// update the PIXI representation, if need be:
		if (this._needPixiUpdate)
		{
			this._needPixiUpdate = false;

			let enteredText = "";
			// at this point this._pixi might exist but is removed from the scene, in such cases this._pixi.text
			// does not retain the information about new lines etc. so we go with a local copy of entered text
			if (this._pixi !== undefined && this._pixi.parent !== null) {
				enteredText = this._pixi.text;
			} else {
				enteredText = this._text;
			}

			if (typeof this._pixi !== "undefined")
			{
				this._pixi.destroy(true);
			}

			// Create new TextInput
			this._pixi = new TextInput(this._getTextInputOptions());

			// listeners required for regular textboxes, but may cause problems with button stimuli
			if (!(this instanceof ButtonStim))
			{
				this._pixi._addListeners();
				this._addEventListeners();
			}

			// check if other TextBox instances are already in focus
			const { _drawList = [] } = this.psychoJS.window;
			const otherTextBoxWithFocus = _drawList.some((item) => item instanceof TextBox && item._pixi && item._pixi._hasFocus());
			if (this._autofocus && !otherTextBoxWithFocus)
			{
				this._pixi._onSurrogateFocus();
			}
			if (this._multiline)
			{
				this._pixi._multiline = this._multiline;
			}
			if (this._editable)
			{
				this.text = enteredText;
				this._pixi.placeholder = this._placeholder;
			}
			else
			{
				this._pixi.text = this._text;
			}
		}

		this._pixi.disabled = !this._editable;

		// now when this._pixi is available, setting anchor again to trigger internal to this._pixi mechanisms
		this.anchor = this._anchor;
		this._pixi.scale.x = this._flipHoriz ? -1 : 1;
		this._pixi.scale.y = this._flipVert ? 1 : -1;
		this._pixi.rotation = -this._ori * Math.PI / 180;
		[this._pixi.x, this._pixi.y] = util.to_px(this._pos, this._units, this._win);

		this._pixi.alpha = this._opacity;
		this._pixi.zIndex = -this._depth;

		// apply the clip mask:
		this._pixi.mask = this._clipMask;
	}
<<<<<<< HEAD
=======

	/**
	 * Convert the anchor attribute into numerical values.
	 *
	 * @protected
	 * @return {number[]} - the anchor, as an array of numbers in [0,1]
	 */
	_getAnchor()
	{
		const anchor = [0.5, 0.5];

		if (this._anchor.indexOf("left") > -1)
		{
			anchor[0] = 0;
		}
		else if (this._anchor.indexOf("right") > -1)
		{
			anchor[0] = 1;
		}
		if (this._anchor.indexOf("top") > -1)
		{
			anchor[1] = 0;
		}
		else if (this._anchor.indexOf("bottom") > -1)
		{
			anchor[1] = 1;
		}

		return anchor;
	}
>>>>>>> f32cf55e
}

TextBox._alignmentToFlexboxMap = new Map([
	["center", ["center", "center"]],
	["top-center", ["flex-start", "center"]],
	["bottom-center", ["flex-end", "center"]],
	["center-left", ["center", "left"]],
	["center-right", ["center", "right"]],
	["top-left", ["flex-start", "left"]],
	["top-right", ["flex-start", "right"]],
	["bottom-left", ["flex-end", "left"]],
	["bottom-right", ["flex-end", "right"]]
]);

/**
 * <p>This map associates units to default letter height.</p>
 *
 * @readonly
 * @protected
 */
TextBox._defaultLetterHeightMap = new Map([
	["cm", 1.0],
	["deg", 1.0],
	["degs", 1.0],
	["degFlatPos", 1.0],
	["degFlat", 1.0],
	["norm", 0.1],
	["height", 0.2],
	["pix", 20],
	["pixels", 20],
]);

/**
 * <p>This map associates units to default sizes.</p>
 *
 * @readonly
 * @protected
 */
TextBox._defaultSizeMap = new Map([
	["cm", [15.0, -1]],
	["deg", [15.0, -1]],
	["degs", [15.0, -1]],
	["degFlatPos", [15.0, -1]],
	["degFlat", [15.0, -1]],
	["norm", [1, -1]],
	["height", [1, -1]],
	["pix", [500, -1]],
	["pixels", [500, -1]],
]);<|MERGE_RESOLUTION|>--- conflicted
+++ resolved
@@ -18,38 +18,6 @@
 /**
  * @extends VisualStim
  * @mixes ColorMixin
-<<<<<<< HEAD
- * @param {Object} options
- * @param {String} options.name - the name used when logging messages from this stimulus
- * @param {module:core.Window} options.win - the associated Window
- * @param {string} [options.text=""] - the text to be rendered
- * @param {string} [options.font= "Arial"] - the font family
- * @param {Array.<number>} [options.pos= [0, 0]] - the position of the center of the text
- *
- * @param {Color} [options.color= Color('white')] color of the text
- * @param {number} [options.opacity= 1.0] - the opacity
- * @param {number} [options.depth= 0] - the depth (i.e. the z order)
- * @param {number} [options.contrast= 1.0] - the contrast
- * @param {string} [options.units= "norm"] - the units of the text size and position
- * @param {number} [options.ori= 0.0] - the orientation (in degrees)
- * @param {number} [options.height= 0.1] - the height of the text
- * @param {boolean} [options.bold= false] - whether or not the text is bold
- * @param {boolean} [options.italic= false] - whether or not the text is italic
- * @param {string} [options.anchor = "center"] - sets the origin point of the stim
- *
- * @param {boolean} [options.multiline= false] - whether or not a multiline element is used
- * @param {boolean} [options.autofocus= true] - whether or not the first input should receive focus by default
- * @param {boolean} [options.flipHoriz= false] - whether or not to flip the text horizontally
- * @param {boolean} [options.flipVert= false] - whether or not to flip the text vertically
- * @param {Color} [options.fillColor= undefined] - fill color of the text-box
- * @param {String} [options.languageStyle= "LTR"] - sets the direction property of the text inputs. Possible values ["LTR", "RTL", "Arabic"]. "Arabic" is added for consistency with PsychoPy
- * @param {Color} [options.borderColor= undefined] - border color of the text-box
- * @param {PIXI.Graphics} [options.clipMask= null] - the clip mask
- * @param {boolean} [options.autoDraw= false] - whether or not the stimulus should be automatically drawn on every frame flip
- * @param {boolean} [options.autoLog= false] - whether or not to log
- * @param {boolean} [options.fitToContent = false] - whether or not to resize itself automaitcally to fit to the text content
-=======
->>>>>>> f32cf55e
  */
 export class TextBox extends util.mix(VisualStim).with(ColorMixin)
 {
@@ -71,7 +39,7 @@
 	 * @param {number} [options.letterHeight= <default value>] - the height of the text
 	 * @param {boolean} [options.bold= false] - whether or not the text is bold
 	 * @param {boolean} [options.italic= false] - whether or not the text is italic
-	 * @param {string} [options.anchor = 'left'] - horizontal alignment
+	 * @param {string} [options.anchor = "center"] - sets the origin point of the stim
 	 *
 	 * @param {boolean} [options.multiline= false] - whether or not a multiline element is used
 	 * @param {boolean} [options.autofocus= true] - whether or not the first input should receive focus by default
@@ -297,25 +265,6 @@
 	}
 
 	/**
-<<<<<<< HEAD
-=======
-	 * Setter for the anchor attribute.
-	 *
-	 * @param {boolean} anchor - anchor of the textbox
-	 * @param {boolean} [log= false] - whether or not to log
-	 */
-	setAnchor (anchor = "center", log = false)
-	{
-		this._setAttribute("anchor", anchor, log);
-		if (this._pixi !== undefined) {
-			const anchorUnits = this._getAnchor();
-			this._pixi.anchor.x = anchorUnits[0];
-			this._pixi.anchor.y = anchorUnits[1];
-		}
-	}
-
-	/**
->>>>>>> f32cf55e
 	 * For tweaking the underlying input value.
 	 *
 	 * @param {string} text
@@ -695,39 +644,6 @@
 		// apply the clip mask:
 		this._pixi.mask = this._clipMask;
 	}
-<<<<<<< HEAD
-=======
-
-	/**
-	 * Convert the anchor attribute into numerical values.
-	 *
-	 * @protected
-	 * @return {number[]} - the anchor, as an array of numbers in [0,1]
-	 */
-	_getAnchor()
-	{
-		const anchor = [0.5, 0.5];
-
-		if (this._anchor.indexOf("left") > -1)
-		{
-			anchor[0] = 0;
-		}
-		else if (this._anchor.indexOf("right") > -1)
-		{
-			anchor[0] = 1;
-		}
-		if (this._anchor.indexOf("top") > -1)
-		{
-			anchor[1] = 0;
-		}
-		else if (this._anchor.indexOf("bottom") > -1)
-		{
-			anchor[1] = 1;
-		}
-
-		return anchor;
-	}
->>>>>>> f32cf55e
 }
 
 TextBox._alignmentToFlexboxMap = new Map([
