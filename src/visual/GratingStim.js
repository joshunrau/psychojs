--- conflicted
+++ resolved
@@ -2,13 +2,8 @@
  * Grating Stimulus.
  *
  * @author Nikita Agafonov
-<<<<<<< HEAD
  * @version 2021.2.3
  * @copyright (c) 2020-2022 Open Science Tools Ltd. (https://opensciencetools.org)
-=======
- * @version 2022.3.0
- * @copyright (c) 2017-2020 Ilixa Ltd. (http://ilixa.com) (c) 2020-2022 Open Science Tools Ltd. (https://opensciencetools.org)
->>>>>>> 0e659b08
  * @license Distributed under the terms of the MIT License
  */
 
