--- conflicted
+++ resolved
@@ -47,29 +47,6 @@
  * Grating Stimulus.
  *
  * @extends VisualStim
-<<<<<<< HEAD
- * @param {Object} options
- * @param {String} options.name - the name used when logging messages from this stimulus
- * @param {Window} options.win - the associated Window
- * @param {String | HTMLImageElement} [options.tex="sin"] - the name of the predefined grating texture or image resource or the HTMLImageElement corresponding to the texture
- * @param {String | HTMLImageElement} [options.mask] - the name of the mask resource or HTMLImageElement corresponding to the mask
- * @param {String} [options.units= "norm"] - the units of the stimulus (e.g. for size, position, vertices)
- * @param {number} [options.sf=1.0] - spatial frequency of the function used in grating stimulus
- * @param {number} [options.phase=0.0] - phase of the function used in grating stimulus, multiples of period of that function
- * @param {Array.<number>} [options.pos= [0, 0]] - the position of the center of the stimulus
- * @param {number} [options.ori= 0.0] - the orientation (in degrees)
- * @param {number} [options.size] - the size of the rendered image (DEFAULT_STIM_SIZE_PX will be used if size is not specified)
- * @param {Color} [options.color= "white"] - Foreground color of the stimulus. Can be String like "red" or "#ff0000" or Number like 0xff0000.
- * @param {number} [options.opacity= 1.0] - Set the opacity of the stimulus. Determines how visible the stimulus is relative to background.
- * @param {number} [options.contrast= 1.0] - Set the contrast of the stimulus, i.e. scales how far the stimulus deviates from the middle grey. Ranges [-1, 1].
- * @param {number} [options.depth= 0] - the depth (i.e. the z order)
- * @param {boolean} [options.interpolate= false] - Whether to interpolate (linearly) the texture in the stimulus. Currently supports only image based gratings.
- * @param {String} [options.blendmode= "avg"] - blend mode of the stimulus, determines how the stimulus is blended with the background. Supported values: "avg", "add", "mul", "screen".
- * @param {boolean} [options.autoDraw= false] - whether or not the stimulus should be automatically drawn on every frame flip
- * @param {boolean} [options.autoLog= false] - whether or not to log
- * @param {boolean} [options.draggable= false] - whether or not to make stim draggable with mouse/touch/other pointer device
-=======
->>>>>>> e92bb527
  */
 export class GratingStim extends VisualStim
 {
@@ -449,6 +426,7 @@
 	 * @param {String} [options.blendmode= "avg"] - blend mode of the stimulus, determines how the stimulus is blended with the background. Supported values: "avg", "add", "mul", "screen".
 	 * @param {boolean} [options.autoDraw= false] - whether or not the stimulus should be automatically drawn on every frame flip
 	 * @param {boolean} [options.autoLog= false] - whether or not to log
+	 * @param {boolean} [options.draggable= false] - whether or not to make stim draggable with mouse/touch/other pointer device
 	 */
 	constructor({
 		name,
@@ -475,11 +453,7 @@
 		draggable
 	} = {})
 	{
-<<<<<<< HEAD
-		super({ name, win, units, ori, opacity, depth, pos, size, autoDraw, autoLog, draggable });
-=======
-		super({ name, win, units, ori, opacity, depth, pos, anchor, size, autoDraw, autoLog });
->>>>>>> e92bb527
+		super({ name, win, units, ori, opacity, depth, pos, anchor, size, autoDraw, autoLog, draggable });
 
 		this._adjustmentFilter = new AdjustmentFilter({
 			contrast
